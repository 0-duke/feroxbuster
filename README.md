--- conflicted
+++ resolved
@@ -95,6 +95,7 @@
     - [Progress bars print one line at a time](#progress-bars-print-one-line-at-a-time)
     - [What do each of the numbers beside the URL mean?](#what-do-each-of-the-numbers-beside-the-url-mean)
     - [Connection closed before message completed](#connection-closed-before-message-completed)
+    - [SSL Error routines:tls_process_server_certificate:certificate verify failed](#ssl-error-routinestls_process_server_certificatecertificate-verify-failed)
 
 ## 💿 Installation
 
@@ -793,21 +794,6 @@
 
 Please refer to [this section](#filter-response-by-word-count--line-count--new-in-v160) where each number's meaning and how to use it to filter responses is discussed.
 
-<<<<<<< HEAD
-### SSL Error routines:tls_process_server_certificate:certificate verify failed
-
-In the event you see an error similar to 
-
-![self-signed](img/insecure.png)
-
-```
-error trying to connect: error:1416F086:SSL routines:tls_process_server_certificate:certificate verify failed:ssl/statem/statem_clnt.c:1913: (self signed certificate)
-```
-
-You just need to add the `-k|--insecure` flag to your command.
-
-`feroxbuster` rejects self-signed certs and other "insecure" certificates/site configurations by default. You can choose to scan these services anyway by telling `feroxbuster` to ignore insecure server certs.
-=======
 ### Connection closed before message completed
 
 The error in question can be boiled down to 'networking stuff'. `feroxbuster` uses [reqwest](https://docs.rs/reqwest/latest/) which uses [hyper](https://docs.rs/hyper/latest/hyper/) to make requests to the server. [This issue report](https://github.com/hyperium/hyper/issues/2136#issuecomment-589345238) to the hyper project explains what is happening (quoted below to save you a click). This isn't a bug so much as it's a target-specific tuning issue. When lowering the `-t` value, the error doesn't occur (or happens much less frequently).
@@ -817,4 +803,17 @@
 > This is just due to the racy nature of networking.
 > 
 > hyper has a connection pool of idle connections, and it selected one to send your request. Most of the time, hyper will receive the server's FIN and drop the dead connection from its pool. But occasionally, a connection will be selected from the pool and written to at the same time the server is deciding to close the connection. Since hyper already wrote some of the request, it can't really retry it automatically on a new connection, since the server may have acted already.
->>>>>>> b10c4cae
+
+### SSL Error routines:tls_process_server_certificate:certificate verify failed
+
+In the event you see an error similar to 
+
+![self-signed](img/insecure.png)
+
+```
+error trying to connect: error:1416F086:SSL routines:tls_process_server_certificate:certificate verify failed:ssl/statem/statem_clnt.c:1913: (self signed certificate)
+```
+
+You just need to add the `-k|--insecure` flag to your command.
+
+`feroxbuster` rejects self-signed certs and other "insecure" certificates/site configurations by default. You can choose to scan these services anyway by telling `feroxbuster` to ignore insecure server certs.